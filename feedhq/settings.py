--- conflicted
+++ resolved
@@ -194,12 +194,8 @@
         'LOCATION': location,
         'OPTIONS': {
             'DB': REDIS['db'],
-<<<<<<< HEAD
-            'PARSER_CLASS': 'redis.connection.HiredisParser',
-=======
             'PASSWORD': REDIS['password'],
             'PARSER_CLASS': 'redis.connection.HiredisParser'
->>>>>>> fd6e69ca
         },
     },
 }
